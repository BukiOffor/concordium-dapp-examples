--- conflicted
+++ resolved
@@ -16,65 +16,6 @@
     RUST_CLIPPY: 1.64
 
 jobs:
-<<<<<<< HEAD
-    'lint_fmt':
-        name: lint:fmt
-        # Don't run on draft pull requests
-        if: ${{ !github.event.pull_request.draft }}
-        runs-on: ubuntu-latest
-        strategy:
-            matrix:
-                crates:
-                    - gallery/verifier/Cargo.toml
-                    - low-code-nft-marketplace/cis2-market/Cargo.toml
-                    - low-code-nft-marketplace/cis2-multi/Cargo.toml
-        steps:
-            - name: Checkout
-              uses: actions/checkout@v2
-            - name: Install Rust
-              uses: actions-rs/toolchain@v1
-              with:
-                  profile: minimal
-                  toolchain: ${{ env.RUST_FMT }}
-                  override: true
-                  components: rustfmt
-            - name: Format
-              uses: actions-rs/cargo@v1
-              with:
-                  command: fmt
-                  args: --manifest-path=${{ matrix.crates }} -- --check
-
-    'lint_clippy':
-        name: lint:clippy
-        needs: 'lint_fmt'
-        # Don't run on draft pull requests
-        if: ${{ !github.event.pull_request.draft }}
-        runs-on: ubuntu-latest
-        strategy:
-            matrix:
-                crates:
-                    - gallery/verifier/Cargo.toml
-                    - low-code-nft-marketplace/cis2-market/Cargo.toml
-                    - low-code-nft-marketplace/cis2-multi/Cargo.toml
-        steps:
-            - name: Checkout
-              uses: actions/checkout@v2
-              with:
-                  submodules: recursive
-            - name: Install Rust
-              uses: actions-rs/toolchain@v1
-              with:
-                  profile: minimal
-                  toolchain: ${{ env.RUST_CLIPPY }}
-                  override: true
-                  target: ${{ env.TARGET }}
-                  components: rustfmt, clippy
-            - name: Clippy
-              uses: actions-rs/cargo@v1
-              with:
-                  command: clippy
-                  args: --manifest-path ${{ matrix.crates }} -- -D warnings
-=======
   "lint_fmt":
     name: lint:fmt
     # Don't run on draft pull requests
@@ -132,4 +73,34 @@
         with:
           command: clippy
           args: --manifest-path ${{ matrix.crates }} -- -D warnings
->>>>>>> be8649b4
+
+    'lint_clippy':
+        name: lint:clippy
+        needs: 'lint_fmt'
+        # Don't run on draft pull requests
+        if: ${{ !github.event.pull_request.draft }}
+        runs-on: ubuntu-latest
+        strategy:
+            matrix:
+                crates:
+                    - gallery/verifier/Cargo.toml
+                    - low-code-nft-marketplace/cis2-market/Cargo.toml
+                    - low-code-nft-marketplace/cis2-multi/Cargo.toml
+        steps:
+            - name: Checkout
+              uses: actions/checkout@v2
+              with:
+                  submodules: recursive
+            - name: Install Rust
+              uses: actions-rs/toolchain@v1
+              with:
+                  profile: minimal
+                  toolchain: ${{ env.RUST_CLIPPY }}
+                  override: true
+                  target: ${{ env.TARGET }}
+                  components: rustfmt, clippy
+            - name: Clippy
+              uses: actions-rs/cargo@v1
+              with:
+                  command: clippy
+                  args: --manifest-path ${{ matrix.crates }} -- -D warnings