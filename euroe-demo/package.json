--- conflicted
+++ resolved
@@ -1,8 +1,7 @@
 {
-<<<<<<< HEAD
     "name": "euroe-demo",
     "private": true,
-    "version": "0.0.0",
+    "version": "0.2.2",
     "type": "module",
     "scripts": {
         "dev": "vite",
@@ -38,44 +37,4 @@
         "typescript": "^5.2.2",
         "vite": "^5.0.8"
     }
-=======
-  "name": "euroe-demo",
-  "private": true,
-  "version": "0.2.2",
-  "type": "module",
-  "scripts": {
-    "dev": "vite",
-    "build": "tsc && vite build",
-    "lint": "eslint . --ext ts,tsx --report-unused-disable-directives --max-warnings 0",
-    "lint-fix": "yarn lint --fix",
-    "fmt": "prettier -w .",
-    "preview": "vite preview"
-  },
-  "dependencies": {
-    "@concordium/browser-wallet-api-helpers": "^3",
-    "@concordium/react-components": "^0.5.1",
-    "@concordium/web-sdk": "^7.1.0",
-    "@emotion/react": "^11.11.1",
-    "@emotion/styled": "^11.11.0",
-    "@mui/icons-material": "^5.14.6",
-    "@mui/material": "^5.15.1",
-    "react": "^18.2.0",
-    "react-dom": "^18.2.0",
-    "react-router-dom": "^6.22.3"
-  },
-  "devDependencies": {
-    "@types/react": "^18.2.43",
-    "@types/react-dom": "^18.2.17",
-    "@typescript-eslint/eslint-plugin": "^6.14.0",
-    "@typescript-eslint/parser": "^6.14.0",
-    "@vitejs/plugin-react": "^4.2.1",
-    "eslint": "^8.55.0",
-    "eslint-config-prettier": "^9.1.0",
-    "eslint-plugin-react-hooks": "^4.6.0",
-    "eslint-plugin-react-refresh": "^0.4.5",
-    "prettier": "^3.0.3",
-    "typescript": "^5.2.2",
-    "vite": "^5.0.8"
-  }
->>>>>>> c8ef09e2
 }