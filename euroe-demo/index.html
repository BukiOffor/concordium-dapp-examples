<!doctype html>
<html lang="en">
<<<<<<< HEAD
    <head>
        <meta charset="UTF-8" />
        <meta name="viewport" content="width=device-width, initial-scale=1.0" />
        <title>Demo of store using EUROe</title>
    </head>
    <body>
        <div id="root"></div>
        <script type="module" src="/src/main.tsx"></script>
    </body>
=======
  <head>
    <meta charset="UTF-8" />
    <meta name="viewport" content="width=device-width, initial-scale=1.0" />
    <title>Demo of store using EUROe</title>
    <link rel="icon" type="image/x-icon" href="/favicon.svg" />
  </head>
  <body>
    <div id="root"></div>
    <script type="module" src="/src/main.tsx"></script>
  </body>
>>>>>>> c8ef09e2
</html><|MERGE_RESOLUTION|>--- conflicted
+++ resolved
@@ -1,25 +1,13 @@
 <!doctype html>
 <html lang="en">
-<<<<<<< HEAD
     <head>
         <meta charset="UTF-8" />
         <meta name="viewport" content="width=device-width, initial-scale=1.0" />
         <title>Demo of store using EUROe</title>
+        <link rel="icon" type="image/x-icon" href="/favicon.svg" />
     </head>
     <body>
         <div id="root"></div>
         <script type="module" src="/src/main.tsx"></script>
     </body>
-=======
-  <head>
-    <meta charset="UTF-8" />
-    <meta name="viewport" content="width=device-width, initial-scale=1.0" />
-    <title>Demo of store using EUROe</title>
-    <link rel="icon" type="image/x-icon" href="/favicon.svg" />
-  </head>
-  <body>
-    <div id="root"></div>
-    <script type="module" src="/src/main.tsx"></script>
-  </body>
->>>>>>> c8ef09e2
 </html>