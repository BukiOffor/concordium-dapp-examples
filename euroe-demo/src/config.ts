import {
    BrowserWalletConnector,
    CONCORDIUM_WALLET_CONNECT_PROJECT_ID,
    WalletConnectConnector,
    ephemeralConnectorType,
} from '@concordium/react-components';
import { SignClientTypes } from '@walletconnect/types';

const WALLET_CONNECT_OPTS: SignClientTypes.Options = {
<<<<<<< HEAD
    projectId: CONCORDIUM_WALLET_CONNECT_PROJECT_ID,
    metadata: {
        name: 'EuroE demo',
        description: 'Example dApp for accessing an age restricted store where EuroE can be used to buy items.',
        url: '#',
        icons: ['https://walletconnect.com/walletconnect-logo.png'],
    },
=======
  projectId: CONCORDIUM_WALLET_CONNECT_PROJECT_ID,
  metadata: {
    name: 'EuroE demo',
    description: 'Example dApp for accessing an age restricted store where EuroE can be used to buy items.',
    url: window.location.origin,
    icons: ['https://euroe-demo.testnet.concordium.com/beer-logo.png'],
  },
>>>>>>> c8ef09e2
};

export const BROWSER_WALLET = ephemeralConnectorType(BrowserWalletConnector.create);
export const WALLET_CONNECT = ephemeralConnectorType(WalletConnectConnector.create.bind(this, WALLET_CONNECT_OPTS));

export const grpcUrl = 'https://grpc.testnet.concordium.com';
export const grpcPort = 20000;<|MERGE_RESOLUTION|>--- conflicted
+++ resolved
@@ -7,23 +7,13 @@
 import { SignClientTypes } from '@walletconnect/types';
 
 const WALLET_CONNECT_OPTS: SignClientTypes.Options = {
-<<<<<<< HEAD
     projectId: CONCORDIUM_WALLET_CONNECT_PROJECT_ID,
     metadata: {
         name: 'EuroE demo',
         description: 'Example dApp for accessing an age restricted store where EuroE can be used to buy items.',
-        url: '#',
-        icons: ['https://walletconnect.com/walletconnect-logo.png'],
+        url: window.location.origin,
+        icons: ['https://euroe-demo.testnet.concordium.com/beer-logo.png'],
     },
-=======
-  projectId: CONCORDIUM_WALLET_CONNECT_PROJECT_ID,
-  metadata: {
-    name: 'EuroE demo',
-    description: 'Example dApp for accessing an age restricted store where EuroE can be used to buy items.',
-    url: window.location.origin,
-    icons: ['https://euroe-demo.testnet.concordium.com/beer-logo.png'],
-  },
->>>>>>> c8ef09e2
 };
 
 export const BROWSER_WALLET = ephemeralConnectorType(BrowserWalletConnector.create);
