--- conflicted
+++ resolved
@@ -28,12 +28,12 @@
 import { useCallback, useEffect, useState } from 'react';
 import beers from '../../image/beers.jpg';
 import {
-<<<<<<< HEAD
     AccountAddress,
     AccountTransactionType,
     CIS2,
     CIS2Contract,
     ConcordiumGRPCClient,
+    ConcordiumGRPCWebClient,
     ContractAddress,
     CredentialRegistrationId,
     Energy,
@@ -42,22 +42,6 @@
     MIN_DATE,
     TransactionHash,
     Web3StatementBuilder,
-=======
-  AccountAddress,
-  AccountTransactionType,
-  CIS2,
-  CIS2Contract,
-  ConcordiumGRPCClient,
-  ConcordiumGRPCWebClient,
-  ContractAddress,
-  CredentialRegistrationId,
-  Energy,
-  getPastDate,
-  isUpdateContractSummary,
-  MIN_DATE,
-  TransactionHash,
-  Web3StatementBuilder,
->>>>>>> 47b41bc5
 } from '@concordium/web-sdk';
 import React from 'react';
 import ContactsRoundedIcon from '@mui/icons-material/ContactsRounded';
@@ -67,21 +51,25 @@
 import CheckIcon from '@mui/icons-material/Check';
 import PublishRoundedIcon from '@mui/icons-material/PublishRounded';
 import {
-  ConnectorType,
-  TypedSmartContractParameters,
-  WalletConnection,
-  WalletConnectionProps,
-  typeSchemaFromBase64,
-  useConnect,
-  useConnection,
+    ConnectorType,
+    TypedSmartContractParameters,
+    WalletConnection,
+    WalletConnectionProps,
+    typeSchemaFromBase64,
+    useConnect,
+    useConnection,
 } from '@concordium/react-components';
 import { grpcPort, grpcUrl } from '../config';
 
 const CONTRACT_ADDRESS = ContractAddress.create(7260);
 const RECEIVER_ADDRESS = AccountAddress.fromBase58('4DnXB9GTJ178e3YWHpCZQxwY5kVN9CJvQeBNbGczjnT8A7Wfcx');
 
-<<<<<<< HEAD
-async function submitTransaction(items: bigint, account: AccountAddress.Type, wallet: WalletApi, client: CIS2Contract) {
+async function submitTransaction(
+    items: bigint,
+    account: AccountAddress.Type,
+    connection: WalletConnection,
+    client: CIS2Contract,
+) {
     const transfer: CIS2.Transfer = {
         tokenId: '',
         tokenAmount: items * 1000000n,
@@ -98,24 +86,33 @@
     const transferMetadata: CIS2.CreateTransactionMetadata = {
         energy: Energy.create(dryRun.usedEnergy.value + 100n),
     };
-    const transferTx = await client.createTransfer(transferMetadata, transfer);
-
-    const transaction = await wallet
-        .sendTransaction(
+    const transferTx = client.createTransfer(transferMetadata, transfer);
+    const typedParams: TypedSmartContractParameters = {
+        parameters: transferTx.parameter.json,
+        // Add missing padding to the base64 encoding. Ideally the method would allow for base64 without
+        // padding, or the CIS2 client would use padding.
+        schema: typeSchemaFromBase64(transferTx.schema.value + '='),
+    };
+
+    /* eslint-disable @typescript-eslint/no-unused-vars */
+    const { message, ...payloadWithoutMessage } = transferTx.payload;
+
+    const transaction = await connection
+        .signAndSendTransaction(
             AccountAddress.toBase58(account),
             AccountTransactionType.Update,
-            transferTx.payload,
-            transferTx.parameter.json,
-            transferTx.schema,
+            payloadWithoutMessage,
+            typedParams,
         )
         .then(TransactionHash.fromHexString);
+
     return transaction;
 }
 
 type SubmitButtonsProps = {
     client: ConcordiumGRPCClient;
     contractClient: CIS2Contract;
-    wallet: WalletApi;
+    connection: WalletConnection;
     account: AccountAddress.Type;
     open: boolean;
     setOpen: (open: boolean) => void;
@@ -125,7 +122,7 @@
 
 function CircularIntegration({
     client,
-    wallet,
+    connection,
     account,
     contractClient,
     open,
@@ -153,7 +150,7 @@
             setSuccess(false);
             setLoading(true);
             try {
-                const hash = await submitTransaction(BigInt(selectedItems.length), account, wallet, contractClient);
+                const hash = await submitTransaction(BigInt(selectedItems.length), account, connection, contractClient);
                 const result = await client.waitForTransactionFinalization(hash);
                 const summary = result.summary;
                 if (isUpdateContractSummary(summary)) {
@@ -168,102 +165,6 @@
             }
             setLoading(false);
             setOpen(false);
-=======
-async function submitTransaction(
-  items: bigint,
-  account: AccountAddress.Type,
-  connection: WalletConnection,
-  client: CIS2Contract,
-) {
-  const transfer: CIS2.Transfer = {
-    tokenId: '',
-    tokenAmount: items * 1000000n,
-    from: account,
-    to: RECEIVER_ADDRESS,
-  };
-
-  const dryRun = await client.dryRun.transfer(account, transfer);
-
-  if (dryRun.tag === 'failure') {
-    throw new Error('Failed to dry run transfer.');
-  }
-
-  const transferMetadata: CIS2.CreateTransactionMetadata = {
-    energy: Energy.create(dryRun.usedEnergy.value + 100n),
-  };
-  const transferTx = client.createTransfer(transferMetadata, transfer);
-  const typedParams: TypedSmartContractParameters = {
-    parameters: transferTx.parameter.json,
-    // Add missing padding to the base64 encoding. Ideally the method would allow for base64 without
-    // padding, or the CIS2 client would use padding.
-    schema: typeSchemaFromBase64(transferTx.schema.value + '='),
-  };
-
-  /* eslint-disable @typescript-eslint/no-unused-vars */
-  const { message, ...payloadWithoutMessage } = transferTx.payload;
-
-  const transaction = await connection
-    .signAndSendTransaction(
-      AccountAddress.toBase58(account),
-      AccountTransactionType.Update,
-      payloadWithoutMessage,
-      typedParams,
-    )
-    .then(TransactionHash.fromHexString);
-
-  return transaction;
-}
-
-type SubmitButtonsProps = {
-  client: ConcordiumGRPCClient;
-  contractClient: CIS2Contract;
-  connection: WalletConnection;
-  account: AccountAddress.Type;
-  open: boolean;
-  setOpen: (open: boolean) => void;
-  selectedItems: unknown[];
-  setUpdateBalance: (updated: boolean) => void;
-};
-
-function CircularIntegration({
-  client,
-  connection,
-  account,
-  contractClient,
-  open,
-  setOpen,
-  selectedItems,
-  setUpdateBalance,
-}: SubmitButtonsProps) {
-  const [loading, setLoading] = React.useState(false);
-  const [success, setSuccess] = React.useState(false);
-
-  const buttonSx = {
-    ...(success && {
-      bgcolor: green[500],
-      '&:hover': {
-        bgcolor: green[700],
-      },
-    }),
-  };
-
-  const [showSuccess, setShowSuccess] = React.useState(false);
-  const [showFailure, setShowFailure] = React.useState(false);
-
-  const handleButtonClick = async () => {
-    if (!loading) {
-      setSuccess(false);
-      setLoading(true);
-      try {
-        const hash = await submitTransaction(BigInt(selectedItems.length), account, connection, contractClient);
-        const result = await client.waitForTransactionFinalization(hash);
-        const summary = result.summary;
-        if (isUpdateContractSummary(summary)) {
-          setShowSuccess(true);
-          setUpdateBalance(true);
-        } else {
-          setShowFailure(true);
->>>>>>> 47b41bc5
         }
     };
 
@@ -350,15 +251,14 @@
 }
 
 type CheckboxesGroupProps = {
-<<<<<<< HEAD
     account: AccountAddress.Type;
     contractClient: CIS2Contract;
     client: ConcordiumGRPCClient;
-    wallet: WalletApi;
+    connection: WalletConnection;
     setUpdateBalance: (updated: boolean) => void;
 };
 
-function CheckboxesGroup({ account, contractClient, client, wallet, setUpdateBalance }: CheckboxesGroupProps) {
+function CheckboxesGroup({ account, contractClient, client, connection, setUpdateBalance }: CheckboxesGroupProps) {
     const [state, setState] = React.useState([
         {
             name: 'Alderaanian Ale',
@@ -405,7 +305,7 @@
             <CircularIntegration
                 client={client}
                 contractClient={contractClient}
-                wallet={wallet}
+                connection={connection}
                 account={account}
                 open={open}
                 setOpen={setOpen}
@@ -442,95 +342,6 @@
             </FormControl>
         </Box>
     );
-=======
-  account: AccountAddress.Type;
-  contractClient: CIS2Contract;
-  client: ConcordiumGRPCClient;
-  connection: WalletConnection;
-  setUpdateBalance: (updated: boolean) => void;
-};
-
-function CheckboxesGroup({ account, contractClient, client, connection, setUpdateBalance }: CheckboxesGroupProps) {
-  const [state, setState] = React.useState([
-    {
-      name: 'Alderaanian Ale',
-      selected: false,
-    },
-    {
-      name: 'Black Frost Beer',
-      selected: false,
-    },
-    {
-      name: 'Butterbeer',
-      selected: false,
-    },
-    {
-      name: 'Churchill’s',
-      selected: false,
-    },
-    {
-      name: 'Girlie Girl Beer',
-      selected: false,
-    },
-    {
-      name: 'MAC 50',
-      selected: false,
-    },
-  ]);
-
-  const handleChange = (index: number) => (_event: React.ChangeEvent<HTMLInputElement>, checked: boolean) => {
-    setState((oldState) => {
-      const newArray = [...oldState];
-      newArray[index].selected = checked;
-      return newArray;
-    });
-  };
-
-  const [open, setOpen] = useState(false);
-
-  const handleBuy = () => {
-    setOpen(true);
-  };
-
-  return (
-    <Box>
-      <CircularIntegration
-        client={client}
-        contractClient={contractClient}
-        connection={connection}
-        account={account}
-        open={open}
-        setOpen={setOpen}
-        selectedItems={state.filter((v) => v.selected)}
-        setUpdateBalance={setUpdateBalance}
-      ></CircularIntegration>
-      <FormControl sx={{ m: 3 }} component="fieldset" variant="standard" style={{ textAlign: 'center' }}>
-        <FormLabel component="legend">Select which beers to buy. You must select at least one to proceed.</FormLabel>
-        <FormGroup aria-label="position" row>
-          {' '}
-          {state.map((item, index) => (
-            <FormControlLabel
-              control={<Checkbox checked={item.selected} onChange={handleChange(index)} name={item.name} />}
-              label={item.name}
-              labelPlacement="bottom"
-              value={item.name}
-              key={item.name}
-            />
-          ))}
-        </FormGroup>
-
-        <Button
-          disabled={state.filter((v) => v.selected).length === 0}
-          variant="contained"
-          color="primary"
-          onClick={handleBuy}
-        >
-          Buy
-        </Button>
-      </FormControl>
-    </Box>
-  );
->>>>>>> 47b41bc5
 }
 
 function removeTrailingZeros(s: string): string {
@@ -557,19 +368,94 @@
     return before.toString() + '.' + removeTrailingZeros(after.toString().padStart(6, '0'));
 }
 
-<<<<<<< HEAD
-export default function BeerStore() {
+export default function BeerStore(props: WalletConnectionProps & { connectorType: ConnectorType }) {
+    const { activeConnector, connectedAccounts, genesisHashes, setActiveConnectorType } = props;
+    const { connection, setConnection, account: connectedAccount } = useConnection(connectedAccounts, genesisHashes);
+    const { connect, isConnecting, connectError } = useConnect(activeConnector, setConnection);
+
     const [isVerified, setVerified] = useState<
-        [AccountAddress.Type, CIS2Contract, WalletApi, ConcordiumGRPCClient] | undefined
+        [AccountAddress.Type, CIS2Contract, WalletConnection, ConcordiumGRPCClient] | undefined
     >(undefined);
-    const [euroeBalance, seteuroeBalance] = useState<string | undefined>(undefined);
+    const [euroeBalance, setEuroeBalance] = useState<string | undefined>(undefined);
     const [isFailed, setFailed] = useState(false);
-
     const [open, setOpen] = useState(false);
 
     const handleClose = () => {
         setOpen(false);
     };
+
+    const ageCheck = useCallback(async () => {
+        if (!connection) {
+            return;
+        }
+
+        try {
+            // TODO Replace add range with addMinimumAge(18) when SDK is fixed.
+            const statementBuilder = new Web3StatementBuilder().addForIdentityCredentials([0, 1, 2, 3, 4, 5], (b) =>
+                b.addRange('dob', MIN_DATE, getPastDate(18, 1)),
+            );
+            const statement = statementBuilder.getStatements();
+            // In a production scenario the challenge should not be hardcoded, in order to avoid accepting proofs created for other contexts.
+            const challenge = 'beefbeefbeefbeefbeefbeefbeefbeefbeefbeefbeefbeefbeefbeefbeefbeef';
+
+            // Requesting ID proof to check if user is 18 years old
+            try {
+                const presentation = await connection.requestVerifiablePresentation(challenge, statement);
+                const did = presentation.verifiableCredential[0].credentialSubject.id;
+                const credId = did.substring('did:ccd:testnet:cred:'.length);
+                const client = new ConcordiumGRPCWebClient(grpcUrl, grpcPort);
+                const account = await client.getAccountInfo(CredentialRegistrationId.fromHexString(credId));
+
+                if (connectedAccount !== AccountAddress.toBase58(account.accountAddress)) {
+                    throw new Error(
+                        `The account that was used to verify ${AccountAddress.toBase58(
+                            account.accountAddress,
+                        )} is not the connected account.`,
+                    );
+                }
+
+                const contractClient = await CIS2Contract.create(client, CONTRACT_ADDRESS);
+                const query: CIS2.BalanceOfQuery = {
+                    tokenId: '',
+                    address: account.accountAddress,
+                };
+                const balance = await contractClient.balanceOf(query);
+                setEuroeBalance(renderBalance(balance));
+                // TODO: Verify the proof
+                // User is 18 year old, show something
+                setVerified([account.accountAddress, contractClient, connection, client]);
+                setFailed(false);
+            } catch (e) {
+                console.error(`Failed to get proof: ${e}.`);
+                setFailed(true);
+                setOpen(true);
+                return;
+            }
+        } catch (error) {
+            console.error(error); // from creation or business logic
+            alert('Please connect');
+        }
+    }, [connection, connectedAccount]);
+
+    // This triggers after `connect()` is called by pressing the verify age button and the
+    // user has opened a connection to the dApp.
+    useEffect(() => {
+        if (connection) {
+            ageCheck();
+        }
+    }, [connection, ageCheck]);
+
+    useEffect(() => {
+        if (connectError) {
+            alert(connectError);
+        }
+    }, [connectError]);
+
+    useEffect(() => {
+        if (!activeConnector) {
+            setActiveConnectorType(props.connectorType);
+        }
+    }, [props.connectorType, setActiveConnectorType, activeConnector]);
 
     const card = (
         <React.Fragment>
@@ -582,62 +468,23 @@
                 </Typography>
             </CardContent>
             <CardActions>
-                <Button fullWidth={true} variant="contained" size="large" onClick={ageCheck}>
+                <Button
+                    fullWidth={true}
+                    variant="contained"
+                    size="large"
+                    onClick={() => {
+                        if (!connect) {
+                            return;
+                        }
+                        !connection ? connect() : ageCheck();
+                    }}
+                    disabled={isConnecting}
+                >
                     Verify age
                 </Button>
             </CardActions>
         </React.Fragment>
     );
-
-    async function ageCheck() {
-        const provider = await detectConcordiumProvider();
-        try {
-            const accounts = await provider.requestAccounts();
-
-            // TODO Replace add range with addMinimumAge(18) when SDK is fixed.
-            const statementBuilder = new Web3StatementBuilder().addForIdentityCredentials([0, 1, 2, 3, 4, 5], (b) =>
-                b.addRange('dob', MIN_DATE, getPastDate(18, 1)),
-            );
-            const statement = statementBuilder.getStatements();
-            // In a production scenario the challenge should not be hardcoded, in order to avoid accepting proofs created for other contexts.
-            const challenge = 'beefbeefbeefbeefbeefbeefbeefbeefbeefbeefbeefbeefbeefbeefbeefbeef';
-
-            // Requesting ID proof to check if user is 18 years old
-            try {
-                const presentation = await provider.requestVerifiablePresentation(challenge, statement);
-                const did = presentation.verifiableCredential[0].credentialSubject.id;
-                const credId = did.substring('did:ccd:testnet:cred:'.length);
-                const client = new ConcordiumGRPCClient(provider.grpcTransport);
-                const account = await client.getAccountInfo(CredentialRegistrationId.fromHexString(credId));
-                if (!accounts.includes(AccountAddress.toBase58(account.accountAddress))) {
-                    throw new Error(
-                        `The account that was used to verify ${AccountAddress.toBase58(
-                            account.accountAddress,
-                        )} is not whitelisted.`,
-                    );
-                }
-                const contractClient = await CIS2Contract.create(client, CONTRACT_ADDRESS);
-                const query: CIS2.BalanceOfQuery = {
-                    tokenId: '',
-                    address: account.accountAddress,
-                };
-                const balance = await contractClient.balanceOf(query);
-                seteuroeBalance(renderBalance(balance));
-                // TODO: Verify the proof
-                // User is 18 year old, show something
-                setVerified([account.accountAddress, contractClient, provider, client]);
-                setFailed(false);
-            } catch (e) {
-                console.error(`Failed to get proof: ${e}.`);
-                setFailed(true);
-                setOpen(true);
-                return;
-            }
-        } catch (error) {
-            console.error(error); // from creation or business logic
-            alert('Please connect');
-        }
-    }
 
     const [isUpdatedBalance, setUpdatedBalance] = useState(false);
 
@@ -650,7 +497,7 @@
             };
             isVerified[1]
                 .balanceOf(query)
-                .then((balance) => seteuroeBalance(renderBalance(balance)))
+                .then((balance) => setEuroeBalance(renderBalance(balance)))
                 .catch((e) => console.error(e));
         }
     }, [isVerified, isUpdatedBalance]);
@@ -676,7 +523,7 @@
                             <img style={{ borderRadius: 30 }} width={'800px'} src={beers} alt="beers" />
                             <CheckboxesGroup
                                 account={isVerified[0]}
-                                wallet={isVerified[2]}
+                                connection={isVerified[2]}
                                 contractClient={isVerified[1]}
                                 client={isVerified[3]}
                                 setUpdateBalance={setUpdatedBalance}
@@ -716,195 +563,4 @@
             </Container>
         </React.Fragment>
     );
-=======
-export default function BeerStore(props: WalletConnectionProps & { connectorType: ConnectorType }) {
-  const { activeConnector, connectedAccounts, genesisHashes, setActiveConnectorType } = props;
-  const { connection, setConnection, account: connectedAccount } = useConnection(connectedAccounts, genesisHashes);
-  const { connect, isConnecting, connectError } = useConnect(activeConnector, setConnection);
-
-  const [isVerified, setVerified] = useState<
-    [AccountAddress.Type, CIS2Contract, WalletConnection, ConcordiumGRPCClient] | undefined
-  >(undefined);
-  const [euroeBalance, setEuroeBalance] = useState<string | undefined>(undefined);
-  const [isFailed, setFailed] = useState(false);
-  const [open, setOpen] = useState(false);
-
-  const handleClose = () => {
-    setOpen(false);
-  };
-
-  const ageCheck = useCallback(async () => {
-    if (!connection) {
-      return;
-    }
-
-    try {
-      // TODO Replace add range with addMinimumAge(18) when SDK is fixed.
-      const statementBuilder = new Web3StatementBuilder().addForIdentityCredentials([0, 1, 2, 3, 4, 5], (b) =>
-        b.addRange('dob', MIN_DATE, getPastDate(18, 1)),
-      );
-      const statement = statementBuilder.getStatements();
-      // In a production scenario the challenge should not be hardcoded, in order to avoid accepting proofs created for other contexts.
-      const challenge = 'beefbeefbeefbeefbeefbeefbeefbeefbeefbeefbeefbeefbeefbeefbeefbeef';
-
-      // Requesting ID proof to check if user is 18 years old
-      try {
-        const presentation = await connection.requestVerifiablePresentation(challenge, statement);
-        const did = presentation.verifiableCredential[0].credentialSubject.id;
-        const credId = did.substring('did:ccd:testnet:cred:'.length);
-        const client = new ConcordiumGRPCWebClient(grpcUrl, grpcPort);
-        const account = await client.getAccountInfo(CredentialRegistrationId.fromHexString(credId));
-
-        if (connectedAccount !== AccountAddress.toBase58(account.accountAddress)) {
-          throw new Error(
-            `The account that was used to verify ${AccountAddress.toBase58(
-              account.accountAddress,
-            )} is not the connected account.`,
-          );
-        }
-
-        const contractClient = await CIS2Contract.create(client, CONTRACT_ADDRESS);
-        const query: CIS2.BalanceOfQuery = {
-          tokenId: '',
-          address: account.accountAddress,
-        };
-        const balance = await contractClient.balanceOf(query);
-        setEuroeBalance(renderBalance(balance));
-        // TODO: Verify the proof
-        // User is 18 year old, show something
-        setVerified([account.accountAddress, contractClient, connection, client]);
-        setFailed(false);
-      } catch (e) {
-        console.error(`Failed to get proof: ${e}.`);
-        setFailed(true);
-        setOpen(true);
-        return;
-      }
-    } catch (error) {
-      console.error(error); // from creation or business logic
-      alert('Please connect');
-    }
-  }, [connection, connectedAccount]);
-
-  // This triggers after `connect()` is called by pressing the verify age button and the
-  // user has opened a connection to the dApp.
-  useEffect(() => {
-    if (connection) {
-      ageCheck();
-    }
-  }, [connection, ageCheck]);
-
-  useEffect(() => {
-    if (connectError) {
-      alert(connectError);
-    }
-  }, [connectError]);
-
-  useEffect(() => {
-    if (!activeConnector) {
-      setActiveConnectorType(props.connectorType);
-    }
-  }, [props.connectorType, setActiveConnectorType, activeConnector]);
-
-  const card = (
-    <React.Fragment>
-      <CardContent>
-        <Typography textAlign="center" variant="h2" color="blue" gutterBottom>
-          The beer shop
-        </Typography>
-        <Typography variant="h5" component="div">
-          This is an age-restricted shop. Verify your age using the Concordium wallet to access it.
-        </Typography>
-      </CardContent>
-      <CardActions>
-        <Button
-          fullWidth={true}
-          variant="contained"
-          size="large"
-          onClick={() => {
-            if (!connect) {
-              return;
-            }
-            !connection ? connect() : ageCheck();
-          }}
-          disabled={isConnecting}
-        >
-          Verify age
-        </Button>
-      </CardActions>
-    </React.Fragment>
-  );
-
-  const [isUpdatedBalance, setUpdatedBalance] = useState(false);
-
-  useEffect(() => {
-    if (isUpdatedBalance && isVerified) {
-      setUpdatedBalance(false);
-      const query: CIS2.BalanceOfQuery = {
-        tokenId: '',
-        address: isVerified[0],
-      };
-      isVerified[1]
-        .balanceOf(query)
-        .then((balance) => setEuroeBalance(renderBalance(balance)))
-        .catch((e) => console.error(e));
-    }
-  }, [isVerified, isUpdatedBalance]);
-
-  return (
-    <React.Fragment>
-      <CssBaseline />
-      <Container fixed>
-        <Grid container direction="column" alignItems="center" justifyContent="center" sx={{ minHeight: '80vh' }}>
-          {!isVerified && (
-            <Box sx={{ minWidth: 275, maxWidth: 600 }}>
-              <Card variant="outlined">{card}</Card>
-            </Box>
-          )}
-          {isVerified && (
-            <>
-              <img style={{ borderRadius: 30 }} width={'800px'} src={beers} alt="beers" />
-              <CheckboxesGroup
-                account={isVerified[0]}
-                connection={isVerified[2]}
-                contractClient={isVerified[1]}
-                client={isVerified[3]}
-                setUpdateBalance={setUpdatedBalance}
-              ></CheckboxesGroup>
-              <List>
-                <ListItem>
-                  <ListItemIcon>
-                    {' '}
-                    <ContactsRoundedIcon />{' '}
-                  </ListItemIcon>
-                  <ListItemText primary={AccountAddress.toBase58(isVerified[0])}></ListItemText>
-                </ListItem>
-                {euroeBalance !== undefined && (
-                  <ListItem>
-                    <ListItemIcon>
-                      {' '}
-                      <AccountBalanceRoundedIcon />{' '}
-                    </ListItemIcon>
-                    <ListItemText primary={`${euroeBalance} EUROe on account`}></ListItemText>
-                  </ListItem>
-                )}
-              </List>
-            </>
-          )}
-          {
-            <Dialog open={isFailed && open} onClose={handleClose}>
-              <DialogTitle>Age Verification Failed</DialogTitle>
-              <Alert severity="warning" sx={{ ml: '50' }}>
-                Age verification is not complete. You are not allowed to access the store!
-              </Alert>
-              <DialogActions>
-                <Button onClick={handleClose}>Close</Button>
-              </DialogActions>
-            </Dialog>
-          }
-        </Grid>
-      </Container>
-    </React.Fragment>
-  );
->>>>>>> 47b41bc5
 }