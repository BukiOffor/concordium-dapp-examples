--- conflicted
+++ resolved
@@ -4,36 +4,32 @@
 import { BROWSER_WALLET, WALLET_CONNECT } from './config';
 
 function App() {
-<<<<<<< HEAD
-    return <BeerStore />;
-=======
-  const router = createBrowserRouter([
-    {
-      path: '/',
-      element: (
-        <WithWalletConnector network={TESTNET}>
-          {(props) => {
-            return <BeerStore {...{ connectorType: BROWSER_WALLET, ...props }} />;
-          }}
-        </WithWalletConnector>
-      ),
-      errorElement: <div>Error</div>,
-    },
-    {
-      path: 'mobile',
-      element: (
-        <WithWalletConnector network={TESTNET}>
-          {(props) => {
-            return <BeerStore {...{ connectorType: WALLET_CONNECT, ...props }} />;
-          }}
-        </WithWalletConnector>
-      ),
-      errorElement: <div>Error</div>,
-    },
-  ]);
+    const router = createBrowserRouter([
+        {
+            path: '/',
+            element: (
+                <WithWalletConnector network={TESTNET}>
+                    {(props) => {
+                        return <BeerStore {...{ connectorType: BROWSER_WALLET, ...props }} />;
+                    }}
+                </WithWalletConnector>
+            ),
+            errorElement: <div>Error</div>,
+        },
+        {
+            path: 'mobile',
+            element: (
+                <WithWalletConnector network={TESTNET}>
+                    {(props) => {
+                        return <BeerStore {...{ connectorType: WALLET_CONNECT, ...props }} />;
+                    }}
+                </WithWalletConnector>
+            ),
+            errorElement: <div>Error</div>,
+        },
+    ]);
 
-  return <RouterProvider router={router} />;
->>>>>>> 47b41bc5
+    return <RouterProvider router={router} />;
 }
 
 export default App;