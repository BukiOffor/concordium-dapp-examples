--- conflicted
+++ resolved
@@ -17,14 +17,7 @@
 
 const grpc = new ConcordiumGRPCWebClient(constants.NODE_HOST, constants.NODE_PORT);
 
-<<<<<<< HEAD
-const contract = TrackAndTraceContract.createUnchecked(
-    grpc,
-    ContractAddress.create(Number(process.env.TRACK_AND_TRACE_CONTRACT_INDEX), CONTRACT_SUB_INDEX),
-);
-=======
 const contract = TrackAndTraceContract.createUnchecked(grpc, constants.CONTRACT_ADDRESS);
->>>>>>> c8ef09e2
 
 /**
  * This function submits a transaction to create an item in the track and trace contract.
@@ -219,11 +212,7 @@
 
     if (parsedReturnValue === undefined) {
         throw new Error(
-<<<<<<< HEAD
-            `Deserializing the returnValue from the '${TrackAndTraceContract.contractName.value}.nonceOf' method of contract '${process.env.TRACK_AND_TRACE_CONTRACT_INDEX}' failed`,
-=======
-            `Deserializing the returnValue from the '${TrackAndTraceContract.contractName.value}.nonceOf' method of contract '${constants.CONTRACT_ADDRESS.index}' failed`
->>>>>>> c8ef09e2
+            `Deserializing the returnValue from the '${TrackAndTraceContract.contractName.value}.nonceOf' method of contract '${constants.CONTRACT_ADDRESS.index}' failed`,
         );
     } else {
         return parsedReturnValue;
