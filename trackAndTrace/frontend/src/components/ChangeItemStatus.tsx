--- conflicted
+++ resolved
@@ -147,29 +147,6 @@
                     schema: typeSchemaFromBase64(constants.SERIALIZATION_HELPER_SCHEMA_PERMIT_MESSAGE),
                 });
 
-<<<<<<< HEAD
-                const response = await fetch(
-                    process.env.SPONSORED_TRANSACTION_BACKEND_BASE_URL + `/api/submitTransaction`,
-                    {
-                        method: 'POST',
-                        headers: new Headers({ 'content-type': 'application/json' }),
-                        body: JSONbig.stringify({
-                            signer: accountAddress,
-                            nonce: Number(nextNonce),
-                            signature: permitSignature[0][0],
-                            // RFC 3339 format (e.g. 2030-08-08T05:15:00Z)
-                            expiryTime: expiryTimeSignature.toISOString(),
-                            contractAddress: {
-                                index: Number(process.env.TRACK_AND_TRACE_CONTRACT_INDEX),
-                                subindex: CONTRACT_SUB_INDEX,
-                            },
-                            contractName: TrackAndTraceContract.contractName.value,
-                            entrypointName: 'changeItemStatus',
-                            parameter: Buffer.from(payload.buffer).toString('hex'),
-                        }),
-                    },
-                );
-=======
                 const response = await fetch(constants.SPONSORED_TRANSACTION_BACKEND + `api/submitTransaction`, {
                     method: 'POST',
                     headers: new Headers({ 'content-type': 'application/json' }),
@@ -185,7 +162,6 @@
                         parameter: Buffer.from(payload.buffer).toString('hex'),
                     }),
                 });
->>>>>>> c8ef09e2
 
                 if (!response.ok) {
                     const error = (await response.json()) as Error;
