# See https://help.github.com/articles/ignoring-files/ for more about ignoring files.

# dependencies
node_modules
/.pnp
.pnp.js

# testing
/coverage

# production
<<<<<<< HEAD
build
=======
/**/build
>>>>>>> 6463fe78

# misc
.idea
.DS_Store
.env.local
.env.development.local
.env.test.local
.env.production.local
.yarn

npm-debug.log*
yarn-debug.log*
yarn-error.log*

target
dist
gallery/public
.eslintcache<|MERGE_RESOLUTION|>--- conflicted
+++ resolved
@@ -9,11 +9,7 @@
 /coverage
 
 # production
-<<<<<<< HEAD
-build
-=======
 /**/build
->>>>>>> 6463fe78
 
 # misc
 .idea
